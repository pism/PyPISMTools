#!/usr/bin/env python
# Copyright (C) 2011-2013 Andy Aschwanden
#
# Script creates a basemap plot of a variable in a netCDF file
# with a geotiff background (if given).
# Does a 1x2, 1x3, 2x2, 3x2 grid plots

from mpl_toolkits.basemap import Basemap, cm
from mpl_toolkits.axes_grid1 import ImageGrid
import numpy as np
import pylab as plt
from matplotlib import colors
from argparse import ArgumentParser

from pyproj import Proj

try:
    from netCDF4 import Dataset as NC
except:
    from netCDF3 import Dataset as NC

try:
    import pypismtools.pypismtools as ppt
except:
    import pypismtools as ppt


class Variable(object):
    '''
    A class containing variable-specific stuff such as colorbars, tickmarks, etc
    '''

    def __init__(self, var_name, kwargs):

        self.var_name = varname

        kwargsdict = {}
        expected_args = ['ticks', 'cmap', 'norm', 'vmin', 'vmax',
                         'extend', 'format', 'colorbar_label']
        for key in list(kwargs.keys()):
            if key in expected_args:
                kwargsdict[key] = kwargs[key]
                
        if 'ticks' in kwargsdict:
            self.ticks = kwargsdict['ticks']

        if 'cmap' in kwargsdict:
            self.cmap = kwargsdict['cmap']

        if 'norm' in kwargsdict:
            self.norm = kwargsdict['norm']

        if 'vmin' in kwargsdict:
            self.vmin = kwargsdict['vmin']

        if 'vmax' in kwargsdict:
            self.vmax = kwargsdict['vmax']
            
        if 'extend' in kwargsdict:
            self.extend = kwargsdict['extend']

        if 'format' in kwargsdict:
            self.format = kwargsdict['format']

        if 'colorbar_label' in kwargsdict:
            self.colorbar_label = kwargsdict['colorbar_label']

    def stepify_colorbar(self, cmap, numcol, centergray=True):
        
        numcol = numcol + 2
        points = ((np.arange(numcol)*(cmap.N-1)/1./(numcol-1)).round().astype(int)).tolist()
        colors=[cmap(i) for i in points]
        if centergray:
            colors[len(colors)/2]=(.9, .9, .9, 1.)
        print "stepifying colormap with %i steps"%len(colors)
        print cmap, len(colors)
        cmap = cmap.from_list("spaced",colors[1:-1], numcol-2)
        cmap.set_under(colors[0])
        cmap.set_over(colors[-1])
        return cmap


# Set up the option parser
parser = ArgumentParser()
parser.description = "A script to plot a variable in a netCDF file over a GeoTiff. Uses GDAL python bindings, Proj4, and Basemap. Script is fine-tuned for whole Greenland plots, but can be adapted for other needs."
parser.add_argument("FILE", nargs='*')
<<<<<<< HEAD

parser.add_argument("--overlay_precip_scaling", help="draw JIF precip scaling as overlay", default=None)
=======
parser.add_argument("--fontsize",dest="fontsize",
                  help="font size", default=16, type=float)
>>>>>>> 54f58569
parser.add_argument("--overlay",dest="overlay",
                  help="overlay variable", default=None)
parser.add_argument("--overlay_file",dest="overlay_file",
                  help="overlay file", default=None)
parser.add_argument("--overlay_levels",dest="overlay_levels",
                  help="overlay levels", default=None)
parser.add_argument("--alpha",dest="alpha",
                  help="transparency of overlay", default=1.)
parser.add_argument("--background",dest="background",
                  help="Draw a background (bluemarble, etopo, shadedrelief", default=None)
parser.add_argument("--bounds", dest="bounds", nargs=2, type=float,
                  help="lower and upper bound for colorbar, eg. -1 1", default=None)
parser.add_argument("--levels", dest="levels",
                  help="levels to use for plotting", default=None)
parser.add_argument("--boundary_tol", dest="boundary_tol", nargs=1, type=float,
                  help='''if set, color areas brown where obs <= boundary_tol but data >= boundary_tol,
                  works for difference plots only.''', default=None)
parser.add_argument("--colorbar_position", dest="colorbar_position", choices=['bottom','right','upper','left'],
                  help="position of the colorbar for n x m plots", default='bottom')
parser.add_argument("--obs_file",dest="obs_file",
                  help='''
                  file with observations for difference plot,
experiment - observation. Must be on same grid as experiments. Default is None''', default=None)
parser.add_argument("--colormap",dest="colormap",
                  help='''path to a cpt colormap, or a pylab colormap,
                  e.g. Blues''', default=None)
parser.add_argument("--coastlines", dest="coastlines", action="store_true",
                  help="adds coastlines", default=False)
parser.add_argument("--countries", dest="countries", action="store_true",
                  help="adds country boundaries", default=False)
parser.add_argument("-c", "--colorbar", dest="colorbar", action="store_true",
                  help="saves a colorbar seperately", default=False)
parser.add_argument("--colorbar_label", dest="colorbar_label", action="store_true",
                  help="saves a colorbar seperately", default=False)
parser.add_argument("--scale", dest="scale_factor", type=float, default=1.,
                  help="multiply data with scaling factor when plotting")
parser.add_argument("--drawmapscale", dest="drawmapscale", action="store_true",
                  help="draws a map scale in the lower left corner", default=False)
parser.add_argument("--inner_titles", dest="inner_titles",
                  help="add an inner title, give a list like --inner_title 'a),b),c)'", default=None)
parser.add_argument("--singlerow", dest="singlerow", action="store_true",
                  help="all plots on a single row", default=False)
parser.add_argument("--singlecolumn", dest="singlecolumn", action="store_true",
                  help="all plots on a single column", default=False)
parser.add_argument("--map_resolution", dest="map_res", choices=['l','i','h','f'],
                  help="Resolution of boundary database (see Basemap), default = 'l' (low)", default='l')
parser.add_argument("-o", "--output_filename", dest="out_file",
                  help="Name of the output file. Suffix defines output format", default='foo.png')
parser.add_argument("--geotiff_file", dest="geotiff_filename",
                  help="GeoTIFF filename", default=None)
parser.add_argument("--mask_file", dest="mask_file",
                  help="Mask filename", default=None)
parser.add_argument("--mask_var", dest="mask_var",
                  help="Mask variable name, default=mask", default="mask")
parser.add_argument("--mask_threshold", dest="mask_threshold",
                  help="Threshold for mask variable", default=0, type=float)
parser.add_argument("--mask_abs", dest="mask_abs",
                  help="Use absolute value for Masking", action="store_true")
parser.add_argument("--shape_file", dest="shape_filename",
                  help="Shapefile filename", default=None)
parser.add_argument("--ticks", dest="colorbar_ticks",
                  help="Colorbar ticks", default=None)
parser.add_argument("--out_unit", dest="outunit",
                  help="Output unit, default is unit in file", default=None)
parser.add_argument("-p", "--print_size", dest="print_mode",
                    choices=['onecol','medium','twocol','height','presentation', 'small_font'],
                    help="sets figure size and font size, available options are: \
                    'onecol','medium','twocol','presentation'", default="twocol")
parser.add_argument("-r", "--output_resolution", dest="out_res",
                  help='''
                  Graphics resolution in dots per inch (DPI), default
                  = 300''', default=300)
parser.add_argument("--relative", dest="relative", action="store_true",
                  help="do relative differences.", default=False)
parser.add_argument("--no_rasterize", dest="rasterized", action="store_false",
                  help="Don't rasterize plot. Slow.", default=True)
parser.add_argument("--tol", dest="tol", type=float,
                  help="tolerance", default=None)
parser.add_argument("-l", "--level", dest="level", type=int,
                  help="level, for 3D data only. Default = 0", default=0)
parser.add_argument("-s", "--shaded", dest="shaded", action="store_true",
                  help='''Shaded topography. CAREFUL, this options is experimental.
                  It uses imshow, which does not support masked arrays,
                  and we also get the projection slighly wrong.''', default=False)
parser.add_argument("-v", "--variable", dest="varname",
                  help='''Variable to plot, default = 'csurf'.''', default='csurf')

parser.add_argument("-C", "--numcol", dest="numcol", type=int,
                  help='''Number of colors to use 0 = full palette''', default=-1)
parser.add_argument("--centergray", dest="centergray",
                  help='''Set center of color map to gray''', action="store_true")
parser.add_argument("-a", "--alaska_albers", dest="alaska_albers",
                  help='''Use Alaska Albers Projection''', action = "store_true")
parser.add_argument("--coords",
                  help='''file with coordinate variables''', default = None)
parser.add_argument("--log_norm",
                  help='''use log norm''', action="store_true")

parser.add_argument("--outline_thk", help="draw an outline at thk=10m", action="store_true")

options = parser.parse_args()
args = options.FILE

nt = len(args)
required_no_args = 0
max_no_args = 24
if (nt < required_no_args):
    print(("received $i arguments, at least %i expected"
          % (nt, required_no_args)))
    import sys
    sys.exit
elif (nt > max_no_args):
    print(("received $i arguments, no more thant %i accepted"
          % (nt, max_no_args)))
    import sys
    sys.exit
else:
    pass

alpha = float(options.alpha)
background = options.background
bounds = options.bounds
boundary_tol = options.boundary_tol
colormap = options.colormap
coastlines = options.coastlines
colorbar = options.colorbar
colorbar_label = options.colorbar_label
colorbar_position = options.colorbar_position
drawmapscale = options.drawmapscale
if options.inner_titles != None:
    inner_titles = options.inner_titles.split(',')
else:
    inner_titles = None
fontsize = options.fontsize
plt.rcParams['font.size'] = fontsize
level = options.level
map_res = options.map_res
geotiff_filename = options.geotiff_filename
print_mode = options.print_mode
obs_file = options.obs_file
outunit = options.outunit
out_res = int(options.out_res)
out_file = options.out_file
numcol = int(options.numcol)
if options.levels:
    numcol = len(options.levels.split(","))+1
if options.overlay_levels:
    overlay_levels = [float(x) for x in options.overlay_levels.split(",")]
else:
    overlay_levels = (10,500,1000,1500,2000,2500)

shaded = options.shaded
singlerow = options.singlerow
singlecolumn = options.singlecolumn
relative = options.relative
rasterized = options.rasterized
tol = options.tol
varname = options.varname
shape_filename = options.shape_filename

cmap = None
if colormap is not None:
    try:
        cdict = plt.cm.datad[colormap]
    except:
        # import and convert colormap
        cdict = ppt.gmtColormap(colormap)
    cmap = colors.LinearSegmentedColormap('my_colormap', cdict)
            
# check output format
suffix = out_file.split('.')[-1]
if suffix not in ('png', 'pdf', 'ps', 'eps', 'svg'):
    print(('Requested output format %s not supported, try png, pdf, svg, ps, eps'
          % suffix))
    import sys
    sys.exit

# set constants and other stuff
meridian_spacing = .5
parallels_spacing = .5
geotiff_rasterized = True

vars_speed = ('csurf', 'cbase', 'cbar', 'magnitude', 'balvelmag', 'surfvelmag')
vars_dem = ('usurf', 'usrf')
vars_thk = ('thk',)
vars_topo = ('topg')
vars_dh = ('dhdt', 'climatic_mass_balance_cumulative')
vars_cmb = ('climatic_mass_balance')
vars_temp = ('ice_surface_temp', 'temppabase','temppa', 'temp_pa')
vars_melt = ('bmelt')
vars_heat = ('bheatflx')
vars_div = ("divQ", "divHU", "divUH", "divHU_umt", "divHU_cresis", "divHU_searise", "res_flux")
vars_tempice = ("tempicethk_basal",)
vars_stress = ("tauc")

if varname in vars_speed:

    if cmap is None:
        try:
            basedir =  ppt.__file__.split(ppt.__package__)
            cdict = ppt.gmtColormap(basedir[0] + ppt.__package__ +
#                                    '/colormaps/Full_saturation_spectrum_CCW_desatlight.cpt')
                                    '/colormaps/GMT_haxby.cpt')
            cmap = colors.LinearSegmentedColormap('my_colormap',
        cdict)
        except:
            cmap = plt.cm.Blues
    if numcol != 0  :
        if numcol == -1:
            numcol = 9
    vmin = 1.
    vmax = 1e4
    norm = colors.LogNorm(vmin=vmin, vmax=vmax)
    vmin = 1.
    vmax = 1000.
    norm = colors.LogNorm(vmin=vmin, vmax=vmax)# Normalize(vmin=vmin, vmax=vmax)

    attr_keys = ('ticks', 'cmap', 'norm', 'vmin', 'vmax', 'extend', 'format',
                 'colorbar_label')
    attr_vals = ([1, 3, 10, 30, 100, 300, 1000, 3000, 10000], cmap,
                 norm, vmin, vmax, 'both', '%d', 'm a$^{-1}$')
    attr_vals = (None, cmap,
                 norm, vmin, vmax, 'both', '%d', 'm a$^{-1}$')
    var_dict = dict(list(zip(attr_keys, attr_vals)))
    variable = Variable(varname, var_dict)

elif varname in vars_melt:

    if cmap is None:
        cmap = plt.cm.OrRd

    vmin = 0.001
    vmax = 1
    norm = colors.LogNorm(vmin=vmin, vmax=vmax)

    attr_keys = ('ticks', 'cmap', 'norm', 'vmin', 'vmax', 'extend', 'format',
                 'colorbar_label')
    attr_vals = ([0.001, 0.01, 0.1, 1], cmap,
                 norm, vmin, vmax, 'max', None, 'm a$^{-1}$')
    var_dict = dict(list(zip(attr_keys, attr_vals)))
    variable = Variable(varname, var_dict)

elif varname in vars_heat:

    if cmap is None:
        cmap = plt.cm.jet

    vmin = 10
    vmax = 150
    norm = colors.Normalize(vmin=vmin, vmax=vmax)

    attr_keys = ('ticks', 'cmap', 'norm', 'vmin', 'vmax', 'extend', 'format',
                 'colorbar_label')
    attr_vals = (None, cmap,
                 norm, vmin, vmax, 'both', None, 'W m$^{-2}$')
    var_dict = dict(list(zip(attr_keys, attr_vals)))
    variable = Variable(varname, var_dict)

elif varname in vars_stress:

    if cmap is None:
        cmap = plt.cm.jet

    vmin = 2e4
    vmax = 1.5e7
    norm = colors.LogNorm(vmin=vmin, vmax=vmax)

    attr_keys = ('ticks', 'cmap', 'norm', 'vmin', 'vmax', 'extend', 'format',
                 'colorbar_label')
    attr_vals = ([0,1e3,1e4,1e5,1e6,1e7], cmap,
                 norm, vmin, vmax, 'both', '%1.0e', 'Pa')
    var_dict = dict(list(zip(attr_keys, attr_vals)))
    variable = Variable(varname, var_dict)

elif varname in vars_tempice:

    if cmap is None:
        cmap = plt.cm.OrRd

    vmin = 0.1
    vmax = 100
    norm = colors.Normalize(vmin=vmin, vmax=vmax)

    attr_keys = ('ticks', 'cmap', 'norm', 'vmin', 'vmax', 'extend', 'format',
                 'colorbar_label')
    attr_vals = ([25, 50, 75, 100], cmap,
                 norm, vmin, vmax, 'max', '%i', 'm')
    var_dict = dict(list(zip(attr_keys, attr_vals)))
    variable = Variable(varname, var_dict)

elif varname in vars_dem:

    if cmap is None:
        cmap = plt.cm.YlOrBr_r

    vmin = 0.1
    vmax = 2250
    norm = colors.Normalize(vmin=vmin, vmax=vmax)
    attr_keys = ('ticks', 'cmap', 'norm', 'vmin', 'vmax', 'extend', 'format',
                 'colorbar_label')
    attr_vals = (None, cmap, norm, vmin, vmax, 'max', '%d', 'm')
    var_dict = dict(list(zip(attr_keys, attr_vals)))
    variable = Variable(varname, var_dict)

elif varname in vars_thk:

    if cmap is None:
            basedir =  ppt.__file__.split(ppt.__package__)
            cdict = ppt.gmtColormap(basedir[0] + ppt.__package__ +
#                                    '/colormaps/Full_saturation_spectrum_CCW_desatlight.cpt')
                                    '/colormaps/GMT_haxby.cpt')
            cmap = colors.LinearSegmentedColormap('my_colormap',
        cdict)

#         cmap = plt.cm.Blues ## HAXBY haxby = ~/Apps/pypismtools/colormaps/GMT_haxby.cpt


    vmin = 0.1
    vmax = None
    norm = colors.Normalize(vmin=vmin, vmax=vmax)
    if numcol == -1:
        numcol=10

    attr_keys = ('ticks', 'cmap', 'norm', 'vmin', 'vmax', 'extend', 'format',
                 'colorbar_label')
    if options.obs_file:
        attr_vals = (None, cmap, norm, vmin, vmax, 'both', None, 'm')
    else:
        attr_vals = (None, cmap, norm, vmin, vmax, 'max', None, 'm')

    var_dict = dict(list(zip(attr_keys, attr_vals)))
    variable = Variable(varname, var_dict)

elif varname in vars_topo:

    if cmap is None:
        basedir =  ppt.__file__.split(ppt.__package__)
        cdict = ppt.gmtColormap(basedir[0] + ppt.__package__ +
                                #                                    '/colormaps/Full_saturation_spectrum_CCW_desatlight.cpt')
                                '/colormaps/GMT_haxby.cpt')
        cmap = colors.LinearSegmentedColormap('my_colormap',
                                              cdict)
#         cmap = plt.cm. # YlOrBr_r # Blues

    ## vmin = -5000
    ## vmax = 1400
    vmin = -500
    vmax = 2500
    norm = colors.Normalize(vmin=vmin, vmax=vmax)

    attr_keys = ('ticks', 'cmap', 'norm', 'vmin', 'vmax', 'extend', 'format',
                 'colorbar_label')
    attr_vals = (None, cmap, norm, vmin, vmax, 'both', '%d', 'm a.s.l.')
    var_dict = dict(list(zip(attr_keys, attr_vals)))
    variable = Variable(varname, var_dict)

elif varname in vars_dh:

    if cmap is None:
        cmap = plt.cm.RdBu
        
    vmin = None
    vmax = None
    norm = None

    attr_keys = ('ticks', 'vmin', 'vmax', 'norm', 'cmap', 'extend',
                 'format', 'colorbar_label')
    attr_vals = (None, vmin, vmax, norm, cmap, 'both',
                 None, 'm')
    var_dict = dict(list(zip(attr_keys, attr_vals)))
    variable = Variable(varname, var_dict)

elif varname in vars_cmb:

    if cmap is None:
        cmap = plt.cm.RdBu
        
    vmin = -4000
    vmax = 4000
    norm = colors.Normalize(vmin=vmin, vmax=vmax)
    if numcol != 0  :
        if numcol == -1:
            numcol = 10


    attr_keys = ('ticks', 'vmin', 'vmax', 'norm', 'cmap', 'extend', 'format',
                 'colorbar_label')
    attr_vals = (None, vmin, vmax, norm, cmap, 'both', None, 'mm WE a$^{-1}$')
    var_dict = dict(list(zip(attr_keys, attr_vals)))
    variable = Variable(varname, var_dict)

elif varname in vars_temp:

    if cmap is None:
        cmap = plt.cm.RdBu_r
        
    vmin = None
    vmax = None
    norm = None

    attr_keys = ('ticks', 'vmin', 'vmax', 'norm', 'cmap', 'extend', 'format',
                 'colorbar_label')
    attr_vals = (None, vmin, vmax, norm, cmap, 'both', None, u'\u00B0C')
    var_dict = dict(list(zip(attr_keys, attr_vals)))
    variable = Variable(varname, var_dict)

elif varname in vars_div:

    if cmap is None:
        cmap = plt.cm.gist_ncar

    vmin = None
    vmax = None
    norm = None

    attr_keys = ('ticks', 'cmap', 'norm', 'vmin', 'vmax', 'extend', 'format',
                 'colorbar_label')
    attr_vals = (None, cmap, norm, vmin, vmax, 'both', None, 'm a$^{-1}$')
    var_dict = dict(list(zip(attr_keys, attr_vals)))
    variable = Variable(varname, var_dict)

else:

    if cmap is None:
#        cmap = plt.cm.gist_ncar
        basedir =  ppt.__file__.split(ppt.__package__)
        cdict = ppt.gmtColormap(basedir[0] + ppt.__package__ +
                                #                                    '/colormaps/Full_saturation_spectrum_CCW_desatlight.cpt')
                                '/colormaps/GMT_haxby.cpt')
        cmap = colors.LinearSegmentedColormap('my_colormap',
                                              cdict)
    vmin = None
    vmax = None
    norm = None

    attr_keys = ('ticks', 'cmap', 'norm', 'vmin', 'vmax', 'extend', 'format')
    attr_vals = (None, cmap, norm, vmin, vmax, 'both', None)
    var_dict = dict(list(zip(attr_keys, attr_vals)))
    variable = Variable(varname, var_dict)

if numcol > 0 :
    variable.cmap = variable.stepify_colorbar(variable.cmap, numcol, centergray = options.centergray)
    
    
    
bounds_min = -1
bounds_max = 1
if bounds is not None:
    bounds_min = bounds[0]
    bounds_max = bounds[1]
    variable.vmin = bounds_min
    variable.vmax = bounds_max
    variable.norm = colors.Normalize(vmin=variable.vmin, vmax=variable.vmax)
    if options.log_norm:
        variable.norm = colors.LogNorm(vmin=variable.vmin, vmax=variable.vmax)
if options.levels:
    level_bounds = [ float (x) for x in options.levels.split(",")]
    variable.norm = colors.BoundaryNorm(level_bounds, len(level_bounds)+1)
    print "LINE 519 norm to"
    print norm
    bounds_min = level_bounds[0]
    bounds_max = level_bounds[-1]
    variable.vmin = bounds_min
    variable.vmax = bounds_max


if obs_file is not None:
    variable.vmin = bounds_min
    variable.vmax = bounds_max
    variable.norm = colors.Normalize(vmin=variable.vmin,
                                     vmax=variable.vmax)
    variable.ticks = None
    if colormap is None:
        basedir =  ppt.__file__.split(ppt.__package__)
        cdict = ppt.gmtColormap(basedir[0] + ppt.__package__ +
                            #                                    '/colormaps/Full_saturation_spectrum_CCW_desatlight.cpt')
                            '/colormaps/GMT_haxby.cpt')
        variable.cmap = colors.LinearSegmentedColormap('my_colormap',
                                                   cdict)
#    if numcol > 0 :
#        variable.cmap = variable.stepify_colorbar(variable.cmap, numcol, centergray=options.centergray)

if geotiff_filename is not None:
    geotiff = ppt.GeoTIFF(geotiff_filename)
    width = geotiff.width
    height = geotiff.height
    lat_0 = geotiff.lat_0
    lon_0 = geotiff.lon_0
    lat = geotiff.lat
    lon = geotiff.lon
if True:
    filename = args[0]
    print("  opening NetCDF file %s ..." % filename)
    try:
        nc = NC(filename, 'r')
    except:
        print(("ERROR:  file '%s' not found or not NetCDF format ... ending ..."
              % filename))
        import sys
        sys.exit(1)
    if options.coords :
        coord_file = NC(options.coords,"r")
    else:
        print "opening coord file"
        coord_file = nc
        
    xdim, ydim, zdim, tdim = ppt.get_dims(nc)

    ## coordinate variable in x-direction
    x_var = np.squeeze(nc.variables[xdim][:])
    ## coordinate variable in y-direction
    y_var = np.squeeze(nc.variables[ydim][:])

    center_x = (x_var[0]+x_var[-1]) / 2
    center_y = (y_var[0]+y_var[-1]) / 2
    if  options.alaska_albers:
        flo_lon = np.squeeze(coord_file.variables["lon"][:])
        flo_lat = np.squeeze(coord_file.variables["lat"][:])
        llcrnrlon = flo_lon[0,0] # flo_lon.min()
        llcrnrlat = flo_lat[0,0] # .min()
        urcrnrlon = flo_lon[-1,-1] # .max()
        urcrnrlat = flo_lat[-1,-1] # .max()
        flo_lon = None
        flo_lat = None
    else:
        nc_projection = ppt.get_projection_from_file(nc)
        lon_0, lat_0 = nc_projection(center_x, center_y, inverse=True)

    width = 1.2 * (np.max(x_var)-np.min(x_var))
    height = 1.0 * (np.max(y_var)-np.min(y_var))
    
    nc.close()


if obs_file is not None:
    print("  opening NetCDF file %s ..." % obs_file)
    try:
        # open netCDF file in 'append' mode
        nc = NC(obs_file, 'r')
    except:
        print(("ERROR:  file '%s' not found or not NetCDF format ... ending ..."
              % obs_file))
        import sys
        sys.exit(1)
    if options.coords :
        coord_file = NC(options.coords,"r")
    else:
        coord_file = nc
        
    # get the dimensions
    xdim, ydim, zdim, tdim = ppt.get_dims(nc)
    # set up dimension ordering
    dim_order = (tdim, zdim, ydim, xdim)

    if varname == 'csurf':
        if 'csurf' in list(nc.variables.keys()):
            var = 'csurf'
        else:
            var = 'magnitude'
    else:
        var = varname
    print(("    - reading variable %s from file %s" % (var, obs_file)))
    try:
        data = np.squeeze(ppt.permute(nc.variables[var], dim_order))
        if (data.ndim == 3):
            data = data[level,:]

    except:
        print(("ERROR:  unknown or not-found variable '%s' in file %s ... ending ..."
              % (variable.var_name, obs_file)))
        exit(2)
    if (options.mask_file):
        print "masking"
        mask=np.squeeze(ppt.permute(NC(options.mask_file).variables[options.mask_var],dim_order)[:])
    else:
        mask=data
        if (options.mask_abs):
            mask=abs(mask)
        mask = mask > options.mask_threshold
        data = np.ma.array(data,mask = (mask==False))

    try:
        inunit = str(nc.variables[var].units)
    except:
        print(("ERROR:  units not found in variable '%s' in file %s ... ending ..."
              % (variable.var_name, obs_file)))
        exit(2)

    if outunit is not None:
              data = ppt.unit_converter(data, inunit, outunit)

    if variable.var_name in vars_dem:
        mask = (data <= variable.vmin)
        obs_values = np.ma.array(data, mask = mask)
    elif variable.var_name in vars_topo:
        obs_values = data
    else:
        try:
            fill  = nc.variables[var]._FillValue
            mask = (data == fill)
        except:
            mask = np.zeros_like(data)
            mask[data <= tol] = 1
        if tol:
            mask[data <= tol] = 1
        obs_values = np.ma.array(data, mask = mask)
    
    nc.close()


print("  creating Basemap ...")

if options.alaska_albers:
    # ! FLO - Alaska albers projection
    print ("ll = (%f, %f)\nur = (%f, %f)\n"%( llcrnrlon, llcrnrlat, urcrnrlon, urcrnrlat))
    m = Basemap(projection = "aea", lat_0 = 50 , lon_0 = -154 , lat_1=55 , lat_2=65, llcrnrlon = llcrnrlon, llcrnrlat = llcrnrlat, urcrnrlon = urcrnrlon , urcrnrlat = urcrnrlat ,resolution = 'h')
else:
    m = Basemap(width=width,
            height=height,
            resolution=map_res,
            projection='stere',
            lat_0=lat_0,
            lon_0=lon_0)

if geotiff_filename is not None:
    xx_gtiff, yy_gtiff = m(lon, lat)

lats = []
lons = []
values = []
ocean_mask = []

for k in range(0, nt):

    filename = args[k]
    print("  opening NetCDF file %s ..." % filename)
    try:
        # open netCDF file in 'append' mode
        nc = NC(filename, 'r')
    except:
        print(("ERROR:  file '%s' not found or not NetCDF format ... ending ..."
              % filename))
        import sys
        sys.exit(1)
    if options.coords :
        coord_file = NC(options.coords,"r")
    else:
        coord_file = nc

    # get the dimensions
    xdim, ydim, zdim, tdim = ppt.get_dims(nc)
    # set up dimension ordering
    dim_order = (tdim, zdim, ydim, xdim)
    # add lat/lon values
    lats.append(np.squeeze(ppt.permute(coord_file.variables['lat'], dim_order)))
    lons.append(np.squeeze(ppt.permute(coord_file.variables['lon'], dim_order)))

    if varname == 'csurf':
        if 'csurf' in list(nc.variables.keys()):
            var = 'csurf'
        else:
            var = 'magnitude'
    else:
        var = varname
    print(("    - reading variable %s from file %s" % (var, filename)))
    try:
        data = np.squeeze(ppt.permute(nc.variables[var], dim_order))
        if (data.ndim == 3):
            data = data[level,:]
    except:
        print(("ERROR:  unknown or not-found variable '%s' in file %s ... ending ..."
              % (variable.var_name, filename)))
        import sys
        sys.exit(1)
    if options.outline_thk:
        try:
            thk = np.squeeze(ppt.permute(nc.variables["thk"], dim_order))
        except:
            print(("ERROR:  unknown or not-found variable '%s' in file %s ... ending ..."
                % ("thk", filename)))
            import sys
            sys.exit(1)
    try:
        if (options.overlay):
            if options.overlay_file:
                onc = NC(options.overlay_file, 'r')
            else:
                onc = nc
            overlay_data = np.squeeze(ppt.permute(onc.variables[options.overlay], dim_order))
            if (overlay_data.ndim == 3):
                overlay_data = overlay_data[level,:]
    except:
        print(("ERROR:  unknown or not-found overlay variable '%s' in file %s ... ending ..."
               % (options.overlay, overlay_file)))
        import sys
        sys.exit(1)
    if (options.mask_file):
        mask=np.squeeze(ppt.permute(NC(options.mask_file).variables[options.mask_var], dim_order)[:])
        if mask.dtype != bool:
            mask = mask > options.mask_threshold
        data = np.ma.array(data,mask = (mask==False))

    try:
        inunit = str(nc.variables[var].units)
    except:
        print(("ERROR:  units not found in variable '%s' in file %s ... ending ..."
              % (variable.var_name, filename)))
        import sys
        sys.exit(1)

    if outunit is not None:
        data = ppt.unit_converter(data, inunit, outunit)

    if variable.var_name in vars_dem:
        mask = (data <= variable.vmin)
        values.append(np.ma.array(data, mask = mask))
    else:
        try:
            fill  = nc.variables[var]._FillValue
            mask = (data == fill)
            values.append(np.ma.array(data, mask = mask))
        except:
            values.append(data)

    ocean_mask_varname = 'oceanmask'
    if ocean_mask_varname in nc.variables.keys():
        ocean_mask.append(np.squeeze(ppt.permute(nc.variables['mask'])))
    else:
        ocean_mask.append(np.zeros_like(data))
    nc.close()


# set the print mode
if print_mode in 'height':
    ntn = nt
    if (ntn==2):
        lw, pad_inches = ppt.set_mode(print_mode, aspect_ratio=.75)
    if (ntn==3):
        lw, pad_inches = ppt.set_mode(print_mode, aspect_ratio=.55)
    elif (ntn==4):
        lw, pad_inches = ppt.set_mode(print_mode, aspect_ratio=.35)
    elif (ntn==5):
        lw, pad_inches = ppt.set_mode(print_mode, aspect_ratio=.25)
    else:
        lw, pad_inches = ppt.set_mode(print_mode)
else:
    lw, pad_inches = ppt.set_mode(print_mode)

# make a separate colorbar (if requested)
if colorbar:

    fig = plt.figure()
    ax = fig.add_axes([0.05, 0.05, 0.05, 0.9])

    plt.matplotlib.colorbar.ColorbarBase(ax,
                                         cmap=variable.cmap,
                                         norm=variable.norm,
                                         extend=variable.extend,
                                         drawedges=False,
                                         ticks=variable.ticks,
                                         format=variable.format)

    OUTNAME = var + "_colorbar." + suffix
    print(("  writing colorbar %s ..." % OUTNAME))
    plt.savefig(OUTNAME, bbox_inches='tight')


# create the figure
fig = plt.figure()
if singlerow:
    grid = ImageGrid(fig, 111, # similar to subplot(111)
                    nrows_ncols = (1, nt), # creates 1 x nt grid of axes
                    axes_pad=0.05, # pad between axes in inch.
                    cbar_mode='single',
                    cbar_size=0.115,
                    cbar_location='right',
                    share_all=True)
elif singlecolumn:
    grid = ImageGrid(fig, 111, # similar to subplot(111)
                    nrows_ncols = (nt, 1), # creates nt x 1 grid of axes
                    axes_pad=0.05, # pad between axes in inch.
                    cbar_mode='single',
                    cbar_size=0.115,
                    cbar_location='bottom',
                    share_all=True)
else:
    grid = ImageGrid(fig, 111, # similar to subplot(111)
                    nrows_ncols = (3, max(1,nt/3)), # creates 2 x nt/2 grid of axes
                    axes_pad=0.05, # pad between axes in inch.
                    cbar_mode='single',
                    cbar_size=0.115,
                    cbar_location=colorbar_position,
                    share_all=True)


if variable.var_name not in (vars_speed, vars_dem, vars_topo) and (bounds is None):
    variable.vmin = data.min()
    variable.vmax = data.max()

if bounds and not options.levels:
    variable.norm = colors.Normalize(vmin=variable.vmin, vmax=variable.vmax)
    variable.extend = 'both'
    variable.ticks = None
    variable.format = None
    if options.log_norm:
        variable.norm = colors.LogNorm(vmin=variable.vmin, vmax=variable.vmax)

if options.bounds and options.numcol >0 and not options.log_norm:
    step=(bounds_max-bounds_min)/numcol
    variable.ticks=np.arange(bounds_min,bounds_max+step/2.,step)

if options.levels:
     level_bounds = [ float (x) for x in options.levels.split(",")]
     variable.norm = colors.BoundaryNorm(level_bounds, len(level_bounds)+1)
     bounds_min = level_bounds[0]
     bounds_max = level_bounds[-1]
     variable.vmin = bounds_min
     variable.vmax = bounds_max

if options.colorbar_ticks:
    variable.ticks = [float (x) for x in options.colorbar_ticks.split(",")]

for k in range(0, nt):
    ax = grid[k]
    m.ax = ax
    xx, yy = m(lons[k], lats[k])

    # Draw a background if given
    if (background == 'bluemable'):
        m.bluemarble()
    elif (background == 'etopo'):
        m.etopo()
    elif (background == 'shadedrelief'):
        m.shadedrelief()
    else:
        pass

    # Plot GeoTIFF file if given
    if geotiff_filename is not None:
        if shaded:
            m.imshow(np.flipud(geotiff.RasterArray),
                         cmap=plt.cm.gray, rasterized=geotiff_rasterized)
        else:
            m.pcolormesh(xx_gtiff, yy_gtiff, np.flipud(geotiff.RasterArray),
                         cmap=plt.cm.gray, rasterized=geotiff_rasterized)

    # Draw a boundary mask. Areas where
    #   obs_values <= boundary_tol and values > boundary_tol
    # are colored brown.
    if boundary_tol and obs_file:
        boundary_mask = np.zeros_like(data)
        b_mask = np.ones_like(data)
        b_mask[np.logical_and((obs_values <=  boundary_tol), (values[k] > boundary_tol))] = 0
        b_mask[ocean_mask[k] == 4] = 1
        boundary_mask = np.ma.array(data=boundary_mask, mask=b_mask)
        b = m.pcolormesh(xx, yy, boundary_mask, cmap=plt.cm.BrBG,
                         alpha=alpha, rasterized=rasterized)

    # If observations are given, calculate absolute or relative differences
    if obs_file:
        if relative:
            data = (values[k] - obs_values) / obs_values
            cs = m.pcolormesh(xx, yy, data*options.scale_factor, cmap=variable.cmap,
                              alpha=alpha, norm=variable.norm,
                              rasterized=rasterized)
        else:
            data = values[k] - obs_values
            if (options.mask_abs and not options.mask_file):
                mask=abs(data)  # FLO MASKING XXXXXXXXXX
                if mask.dtype != bool:
                    mask = mask > options.mask_threshold
                data = np.ma.array(data,mask = (mask==False))

            cs = m.pcolormesh(xx, yy, data*options.scale_factor, cmap=variable.cmap,
                              alpha=alpha, norm=variable.norm,
                              rasterized=rasterized)
            if options.overlay:
<<<<<<< HEAD
                ocs = m.contour(xx, yy, overlay_data, colors='.5', linewidths=.5, levels=(1,500,1000,1500,2000,2500)) #  linestyles=("solid", "dashed", "dotted", "dashdot"))
                plt.clabel(ocs, inline=False, fontsize=4,  linewidths=.5, fmt='%1.0f')
            if options.overlay_precip_scaling:
                scaling_overlay=np.squeeze(NC(options.overlay_precip_scaling).variables['gradient'][:])
                precover = m.contour(xx, yy, scaling_overlay, colors='red', linewidths=1, levels=(0.1,1,2,3)) #  linestyles=("solid", "dashed", "dotted", "dashdot"))
                plt.clabel(precover, inline=True, fontsize=4,  linewidths=.5, fmt='%1.1f')

=======
                ocs = m.contour(xx, yy, overlay_data, colors='.5', linewidths=.5, levels=overlay_levels) #  linestyles=("solid", "dashed", "dotted", "dashdot"))
#                plt.clabel(ocs, inline=False, fontsize=4,  linewidths=.5, fmt='%1.0f')
>>>>>>> 54f58569
            if options.outline_thk:
                ot = m.contour(xx, yy, thk, colors='0.', linewidths=2.5, levels=(10,)) #  linestyles=("solid", "dashed", "dotted", "dashdot"))
                ot = m.contour(xx, yy, thk, colors='1.', linewidths=1., levels=(10,)) #  linestyles=("solid", "dashed", "dotted", "dashdot"))
    else:
        # otherwise just plot data
        data = values[k]
        if shaded:
            from matplotlib.colors import LightSource
            # create light source object.
            lightsource = LightSource(hsv_min_val=.1, hsv_max_val=.9,
                             hsv_min_sat=.85, hsv_max_sat=.15)
            # convert data to rgba array including shading from light source.
            # (must specify color map)
            data = lightsource.shade(data, variable.cmap)
            cs = m.imshow(data, cmap=variable.cmap, alpha=alpha,
                          norm=variable.norm, rasterized=rasterized)
        else:
            cs = m.pcolormesh(xx, yy, data*options.scale_factor, cmap=variable.cmap, alpha=alpha,
                          norm=variable.norm, rasterized=rasterized)
        if options.overlay:
<<<<<<< HEAD
            ocs = m.contour(xx, yy, overlay_data, colors='.5', linewidths=.5, levels=(1,500,1000,1500,2000,2500)) #  linestyles=("solid", "dashed", "dotted", "dashdot"))
            plt.clabel(ocs, inline=False, fontsize=4,  linewidths=.5, fmt='%1.0f')
        if options.overlay_precip_scaling:
                scaling_overlay=np.squeeze(NC(options.overlay_precip_scaling).variables['gradient'][:])
                precover = m.contour(xx, yy, scaling_overlay, colors='red', linewidths=1, levels=(0.101,0.5,1,1.5,2,2.5,3)) #  linestyles=("solid", "dashed", "dotted", "dashdot"))
                plt.clabel(precover, inline=True, fontsize=12,  linewidths=1, fmt='%1.1f')
=======
            ocs = m.contour(xx, yy, overlay_data, colors='.5', linewidths=.5, levels=overlay_levels) #  linestyles=("solid", "dashed", "dotted", "dashdot"))
#            plt.clabel(ocs, inline=False, fontsize=4,  linewidths=.5, fmt='%1.0f')
>>>>>>> 54f58569
        if options.outline_thk:
            ot = m.contour(xx, yy, thk, colors='0.', linewidths=2.5, levels=(10,)) #  linestyles=("solid", "dashed", "dotted", "dashdot"))
            ot = m.contour(xx, yy, thk, colors='1.', linewidths=1., levels=(10,)) #  linestyles=("solid", "dashed", "dotted", "dashdot"))

    if singlerow:
        m.drawmeridians(np.arange(-175., 175., meridian_spacing),
                        labels = [0, 0, 0, 1], linewidth=0.5, fontsize=fontsize)
        if (k==0):
            m.drawparallels(np.arange(-90., 90., parallels_spacing),
                            labels = [1, 0, 0, 0], linewidth=.5, fontsize=fontsize)
        else:
            m.drawparallels(np.arange(-90., 90., parallels_spacing),
                            labels = [0, 0, 0, 0], linewidth=0.5, fontsize=fontsize)
    elif singlecolumn:
        m.drawparallels(np.arange(-90., 90., parallels_spacing),
                        labels = [1, 0, 0, 0], linewidth=0.5)
        if (k==nt-1):
            m.drawmeridians(np.arange(-175., 175., meridian_spacing),
                            labels = [0, 0, 0, 1], linewidth=0.5)
        else:
            m.drawmeridians(np.arange(-175., 175., meridian_spacing),
                            labels = [0, 0, 0, 0], linewidth=0.5)
    else:
        if (k==0) or (k==2):
            m.drawparallels(np.arange(-90., 90., parallels_spacing),
                            labels = [1, 0, 0, 0], linewidth=0.5)
        else:
            m.drawparallels(np.arange(-90., 90., parallels_spacing),
                            labels = [0, 0, 0, 0], linewidth=0.5)
        if (k>=2):
            m.drawmeridians(np.arange(-175., 175., meridian_spacing),
                            labels = [0, 0, 0, 1], linewidth=0.5)
        else:
            m.drawmeridians(np.arange(-90., 90., meridian_spacing),
                            labels = [0, 0, 0, 0], linewidth=0.5)


    # add coastlines if requested (default is False)
    if coastlines:
        m.drawcoastlines(linewidth=0.25)

    if options.countries:
        m.drawcountries()

    if inner_titles:
        for ax in range(0, nt):
            t = ppt.add_inner_title(fig.axes[ax], inner_titles[ax], loc=2)
            t.patch.set_ec("none")

    if drawmapscale:
        x_c = m.llcrnrx + np.abs(m.urcrnrx - m.llcrnrx) * 0.15
        y_c = m.llcrnry + np.abs(m.urcrnry - m.llcrnry) * 0.075
        lon_c, lat_c = m(x_c, y_c, inverse=True)
        ms_width = np.abs(m.urcrnrx - m.llcrnrx) * 0.2 / 1e3
        m.drawmapscale(lon_c, lat_c, lon_0, lat_0, ms_width,
                       units='km', fontsize=plt.rcParams['font.size'],
            barstyle='fancy')

    if shape_filename:
        try:
            m.readshapefile(shape_filename.split('.shp')[0],
                        'my_shapefile', linewidth=1.1)
        except:
            m.readshapefile(shape_filename,
                        'my_shapefile', linewidth=1.1)


if singlerow:
    cbar = plt.matplotlib.colorbar.ColorbarBase(fig.axes[nt],
                                         cmap=variable.cmap,
                                         norm=variable.norm,
                                         extend=variable.extend,
                                         orientation='vertical',
                                         drawedges=False,
                                         ticks=variable.ticks,
                                         format=variable.format)
elif singlecolumn:
    cbar = plt.matplotlib.colorbar.ColorbarBase(fig.axes[nt],
                                         cmap=variable.cmap,
                                         norm=variable.norm,
                                         extend=variable.extend,
                                         orientation='horizontal',
                                         drawedges=False,
                                         ticks=variable.ticks)

else:
    if colorbar_position in ('bottom', 'upper'):
        orientation = 'horizontal'
    else:
        orientation = 'vertical'
    cbar = plt.matplotlib.colorbar.ColorbarBase(fig.axes[nt],
                                         cmap=variable.cmap,
                                         norm=variable.norm,
                                         extend=variable.extend,
                                         orientation=orientation,
                                         drawedges=False,
                                         ticks=variable.ticks,
                                         format=variable.format)

cl = plt.getp(cbar.ax, 'ymajorticklabels') 
plt.setp(cl, fontsize=fontsize) 

# to prevent the pdf file having white lines
cbar.solids.set_edgecolor("face")
if colorbar_label and hasattr(variable, "colorbar_label"):
    cbar.set_label(variable.colorbar_label)

print("  writing image %s ..." % out_file)
#fig.savefig(out_file, bbox_inches='tight', dpi=out_res, pad_inches=pad_inches)
fig.savefig(out_file, bbox_inches='tight', dpi=out_res)<|MERGE_RESOLUTION|>--- conflicted
+++ resolved
@@ -84,13 +84,9 @@
 parser = ArgumentParser()
 parser.description = "A script to plot a variable in a netCDF file over a GeoTiff. Uses GDAL python bindings, Proj4, and Basemap. Script is fine-tuned for whole Greenland plots, but can be adapted for other needs."
 parser.add_argument("FILE", nargs='*')
-<<<<<<< HEAD
-
 parser.add_argument("--overlay_precip_scaling", help="draw JIF precip scaling as overlay", default=None)
-=======
 parser.add_argument("--fontsize",dest="fontsize",
                   help="font size", default=16, type=float)
->>>>>>> 54f58569
 parser.add_argument("--overlay",dest="overlay",
                   help="overlay variable", default=None)
 parser.add_argument("--overlay_file",dest="overlay_file",
@@ -581,7 +577,7 @@
     lon_0 = geotiff.lon_0
     lat = geotiff.lat
     lon = geotiff.lon
-if True:
+else:
     filename = args[0]
     print("  opening NetCDF file %s ..." % filename)
     try:
@@ -594,7 +590,6 @@
     if options.coords :
         coord_file = NC(options.coords,"r")
     else:
-        print "opening coord file"
         coord_file = nc
         
     xdim, ydim, zdim, tdim = ppt.get_dims(nc)
@@ -968,18 +963,13 @@
                               alpha=alpha, norm=variable.norm,
                               rasterized=rasterized)
             if options.overlay:
-<<<<<<< HEAD
-                ocs = m.contour(xx, yy, overlay_data, colors='.5', linewidths=.5, levels=(1,500,1000,1500,2000,2500)) #  linestyles=("solid", "dashed", "dotted", "dashdot"))
-                plt.clabel(ocs, inline=False, fontsize=4,  linewidths=.5, fmt='%1.0f')
+                ocs = m.contour(xx, yy, overlay_data, colors='.5', linewidths=.5, levels=overlay_levels) #  linestyles=("solid", "dashed", "dotted", "dashdot"))
+#                plt.clabel(ocs, inline=False, fontsize=4,  linewidths=.5, fmt='%1.0f')
             if options.overlay_precip_scaling:
                 scaling_overlay=np.squeeze(NC(options.overlay_precip_scaling).variables['gradient'][:])
                 precover = m.contour(xx, yy, scaling_overlay, colors='red', linewidths=1, levels=(0.1,1,2,3)) #  linestyles=("solid", "dashed", "dotted", "dashdot"))
                 plt.clabel(precover, inline=True, fontsize=4,  linewidths=.5, fmt='%1.1f')
 
-=======
-                ocs = m.contour(xx, yy, overlay_data, colors='.5', linewidths=.5, levels=overlay_levels) #  linestyles=("solid", "dashed", "dotted", "dashdot"))
-#                plt.clabel(ocs, inline=False, fontsize=4,  linewidths=.5, fmt='%1.0f')
->>>>>>> 54f58569
             if options.outline_thk:
                 ot = m.contour(xx, yy, thk, colors='0.', linewidths=2.5, levels=(10,)) #  linestyles=("solid", "dashed", "dotted", "dashdot"))
                 ot = m.contour(xx, yy, thk, colors='1.', linewidths=1., levels=(10,)) #  linestyles=("solid", "dashed", "dotted", "dashdot"))
@@ -1000,17 +990,12 @@
             cs = m.pcolormesh(xx, yy, data*options.scale_factor, cmap=variable.cmap, alpha=alpha,
                           norm=variable.norm, rasterized=rasterized)
         if options.overlay:
-<<<<<<< HEAD
-            ocs = m.contour(xx, yy, overlay_data, colors='.5', linewidths=.5, levels=(1,500,1000,1500,2000,2500)) #  linestyles=("solid", "dashed", "dotted", "dashdot"))
-            plt.clabel(ocs, inline=False, fontsize=4,  linewidths=.5, fmt='%1.0f')
+            ocs = m.contour(xx, yy, overlay_data, colors='.5', linewidths=.5, levels=overlay_levels) #  linestyles=("solid", "dashed", "dotted", "dashdot"))
+#            plt.clabel(ocs, inline=False, fontsize=4,  linewidths=.5, fmt='%1.0f')
         if options.overlay_precip_scaling:
                 scaling_overlay=np.squeeze(NC(options.overlay_precip_scaling).variables['gradient'][:])
                 precover = m.contour(xx, yy, scaling_overlay, colors='red', linewidths=1, levels=(0.101,0.5,1,1.5,2,2.5,3)) #  linestyles=("solid", "dashed", "dotted", "dashdot"))
                 plt.clabel(precover, inline=True, fontsize=12,  linewidths=1, fmt='%1.1f')
-=======
-            ocs = m.contour(xx, yy, overlay_data, colors='.5', linewidths=.5, levels=overlay_levels) #  linestyles=("solid", "dashed", "dotted", "dashdot"))
-#            plt.clabel(ocs, inline=False, fontsize=4,  linewidths=.5, fmt='%1.0f')
->>>>>>> 54f58569
         if options.outline_thk:
             ot = m.contour(xx, yy, thk, colors='0.', linewidths=2.5, levels=(10,)) #  linestyles=("solid", "dashed", "dotted", "dashdot"))
             ot = m.contour(xx, yy, thk, colors='1.', linewidths=1., levels=(10,)) #  linestyles=("solid", "dashed", "dotted", "dashdot"))
@@ -1095,7 +1080,6 @@
                                          orientation='horizontal',
                                          drawedges=False,
                                          ticks=variable.ticks)
-
 else:
     if colorbar_position in ('bottom', 'upper'):
         orientation = 'horizontal'
